#!/usr/bin/env node
if (process.versions.node.split('.')[0] < 5) {
  throw new Error('Only Node 5+ is supported');
}
require('source-map-support').install();

let debugModule = require('debug');
let debug = debugModule('cloud-proxy:main');
let base = {
  app: require('taskcluster-lib-app'),
  validator: require('taskcluster-lib-validate'),
  loader: require('taskcluster-lib-loader'),
};
let config = require('typed-env-config');
let path = require('path');
let _ = require('lodash');
let assert = require('assert');
let taskcluster = require('taskcluster-client');
let uuid = require('uuid');
let aws = require('aws-sdk');
let CacheManager = require('./cache-manager').CacheManager;
let S3StorageProvider = require('./s3-storage-provider').S3StorageProvider;
let sqsSimple = require('sqs-simple');

let bluebird = require('bluebird');
let redis = require('redis');
bluebird.promisifyAll(redis.RedisClient.prototype);
bluebird.promisifyAll(redis.Multi.prototype);

//let exchanges = require('./exchanges');
let v1 = require('./api-v1');

let monitoring = require('taskcluster-lib-monitor');

let testBucket;

/**
 * Take a list of string regular expressions, verify that they meet conditions
 * that we've established as valid for allowed patterns and return a list of
 * regular expression objects
 */
function compilePatterns(patterns) {
  let regexps = [];
  for (let pattern of patterns) {
    if (!pattern.startsWith('^')) {
      throw new Error('All allowed patterns must start with ^ character');
    }

    if (!pattern.endsWith('/')) {
      throw new Error('All allowed patterns must end with / character');
    }

    regexps.push(new RegExp(pattern));
  }

  return regexps;
}

// Create component loader
let load = base.loader({
  cfg: {
    requires: ['profile'],
    setup: ({profile}) => config({profile}),
  },

  redis: {
    requires: ['cfg'],
    setup: ({cfg}) => {
      assert(cfg.redis, 'Must specify redis server');
      debug('Redis config: %j', cfg.redis);
      return redis.createClient(cfg.redis);
    },
  },

  sqs: {
    requires: ['cfg', 'monitor'],
    setup: ({cfg, monitor}) => {
      assert(cfg.sqs, 'Must specify config for SQS');
      let sqsCfg = cfg.sqs;
      let sqsDebugger = debugModule('cloud-mirror:aws-sqs');
      let awsDebugLoggerBridge = {
        write: x => {
          for (let y of x.split('\n')) {
            sqsDebugger(y);
          }
        },
      };
      //sqsCfg.logger = awsDebugLoggerBridge;
      let sqs = new aws.SQS(sqsCfg);
      let m = monitor.prefix('sqs');
      //m.patchAWS(sqs);
      return sqs;
    },
  },

  monitor: {
    requires: ['process', 'profile', 'cfg'],
    setup: ({process, profile, cfg}) => monitoring({
      project: 'cloud-mirror',
      credentials: cfg.taskcluster.credentials,
      mock: profile === 'test',
      process,
    }),
  },

  validator: {
    requires: ['cfg'],
    setup: ({cfg}) => base.validator(
      {
        folder:        path.join(__dirname, 'schemas'),
        constants:     require('./schemas/constants'),
        publish:       cfg.app.publishMetaData,
        prefix:  'cloud-mirror/v1/',
        aws:           cfg.aws,
      }
    ),
  },

  api: {
    requires: ['cfg', 'validator', 'redis', 'cacheManagers', 'monitor'],
    setup: ({cfg, validator, redis, cacheManagers, monitor}) => v1.setup(
      {
        context: {
          validator: validator,
          redis: redis,
          cacheManagers: cacheManagers,
          maxWaitForCachedCopy: cfg.app.maxWaitForCachedCopy,
          allowedPatterns: compilePatterns(cfg.app.allowedPatterns),
          redirectLimit: cfg.app.redirectLimit,
          ensureSSL: cfg.app.ensureSSL,
          monitor: monitor.prefix('api'),
        },
        validator: validator,
        authBaseUrl: cfg.taskcluster.authBaseUrl,
        publish: cfg.app.publishMetaData,
        baseUrl: cfg.server.publicUrl + '/v1',
        referencePrefix: 'cloud-mirror/v1/api.json',
        aws: cfg.aws,
        monitor: monitor.prefix('api'),
      },
    ),
  },

  // Create the server process
  server: {
    requires: ['cfg', 'api', 'monitor'],
    setup: ({cfg, api}) => {
      let app = base.app(cfg.server);
      app.use('/v1', api);
      return app.createServer();
    },
  },

  initQueue: {
    requires: ['cfg', 'sqs'],
    setup: async ({cfg, sqs}) => {
      let sqsConfig = cfg.sqsSimple;
      sqsConfig.sqs = sqs;
      debug(sqsConfig);
      return sqsSimple.initQueue(sqsConfig);
    },
  },

  queueUrl: {
    requires: ['cfg', 'sqs'],
    setup: async ({cfg, sqs}) => {
      return sqsSimple.getQueueUrl({
        sqs,
        queueName: cfg.sqsSimple.queueName,
      });
    },
  },

  deadQueueUrl: {
    requires: ['cfg', 'sqs', 'profile'],
    setup: async ({cfg, sqs, profile}) => {
      return sqsSimple.getQueueUrl({
        sqs,
        queueName: cfg.sqsSimple.queueName + cfg.sqsSimple.deadLetterSuffix,
      });
    },
  },

  queueSender: {
    requires: ['cfg', 'sqs', 'queueUrl'],
    setup: async ({cfg, sqs, queueUrl}) => {
      return new sqsSimple.QueueSender({sqs, queueUrl});
    },
  },

  queueListenerFactory: {
    requires: ['cfg', 'sqs', 'queueUrl', 'cacheManagers', 'profile', 'monitor'],
    setup: async ({cfg, sqs, queueUrl, cacheManagers, profile, monitor}) => {
      return async function() {
        let listenerOpts = _.pick(cfg.sqsSimple, ['maxReceiveCount', 'visibilityTimeout', 'deadLetterSuffix']);

        listenerOpts.queueUrl = queueUrl;
        listenerOpts.sqs = sqs;

        listenerOpts.handler = async (msg, changeTimeout) => {
          debug('received message!');
          assert(typeof msg.id === 'string', 'id must be string');
          assert(typeof msg.url === 'string', 'url must be string');
          debug('this message checks out');

          let selectedCacheManagers = cacheManagers.filter(x => x.id === msg.id);

          await Promise.all(selectedCacheManagers.map(x => x.put(msg.url)));
        };
        
        let listener = new sqsSimple.QueueListener(listenerOpts);

        listener.on('error', (err, errType) => {
          let level = errType === 'payload' ? 'debug' : 'warning';
          monitor.reportError(err, level, {type: errType});
          debug('%s %s', err.stack || err, errType);
          if (errType === 'api') {
            console.log('Encountered an API error, exiting');
            process.exit(1);
          }
        });

        return listener;
      };
    },
  },

  deadQueueListener: {
    requires: ['cfg', 'sqs', 'deadQueueUrl', 'monitor'],
    setup: async ({cfg, sqs, deadQueueUrl, monitor}) => {
      let listenerOpts = _.pick(cfg.sqsSimple, ['maxReceiveCount', 'visibilityTimeout', 'deadLetterSuffix']);

      listenerOpts.queueUrl = deadQueueUrl;
      listenerOpts.sqs = sqs;

      listenerOpts.handler = async (msg, changeTimeout) => {
        monitor.count('dead-letters', 1);
        let err = new Error('dead-letter');
        err.originalMessage = msg;
        monitor.reportError(err, 'info');
      };

      let listener = new sqsSimple.QueueListener(listenerOpts);

      listener.on('error', (err, errType) => {
        let level = errType === 'payload' ? 'debug' : 'warning';
        monitor.reportError(err, level, {type: errType});
        debug('%s %s', err.stack || err, errType);
      });

      return listener;
    },
  },

  backend: {
    requires: ['cfg', 'queueListenerFactory', 'deadQueueListener'],
    setup: async ({cfg, queueListenerFactory, deadQueueListener}) => {
      let queues = [];
      for (let x = 0; x < cfg.backend.count; x++) { 
        let queue = await queueListenerFactory();
        queues.push(queue);
        queue.start();
      }

      deadQueueListener.start();
      return queues;
    },
  },

  cacheManagers: {
    requires: ['cfg', 'redis', 'profile', 'queueSender', 'monitor'],
    setup: async ({cfg, redis, profile, queueSender, monitor}) => {

      let cacheManagers = [];
      let s3regions = cfg.backend.s3.regions.split(',');

      for (let region of s3regions) {
        let bucket = cfg.backend.s3.bucketBase + profile + '-' + region;

        // We want to log aws-sdk calls so we write a custom file like object
        // which uses a debug function instead of the default of writing
        // directly to stdout
        let awsCfg = _.omit(cfg.aws, 'region');
        awsCfg.region = region;
        let s3Debugger = debugModule('cloud-mirror:aws-s3:' + region);
        let awsDebugLoggerBridge = {
          write: x => {
            for (let y of x.split('\n')) {
              s3Debugger(y);
            }
          },
        };
        awsCfg.logger = awsDebugLoggerBridge;

        // Create the actual S3 object.
        let s3 = new aws.S3(awsCfg);
        let m = monitor.prefix('s3');
        //m.patchAWS(s3)

        let storageProvider = new S3StorageProvider({
          service: 's3',
          region: region,
          bucket: bucket,
          partSize: cfg.backend.s3.partSize,
          queueSize: cfg.backend.s3.queueSize,
          s3: s3,
          acl: cfg.backend.s3.acl,
          lifespan: cfg.backend.s3.lifespan,
          monitor: monitor.prefix(`s3-${region}`),
        });

        await storageProvider.init();

        let cacheManager = new CacheManager({
          allowedPatterns: compilePatterns(cfg.app.allowedPatterns),
          cacheTTL: cfg.backend.cacheTTL,
          redis: redis,
          ensureSSL: cfg.app.ensureSSL,
          queueSender: queueSender,
          storageProvider: storageProvider,
          redirectLimit: cfg.app.redirectLimit,
          monitor: monitor.prefix('cache-manager'),
        });

        cacheManagers.push(cacheManager);
      }

      return cacheManagers;
    },
  },

  // We need to be able to monitor how many messages live in the queue.  This
  // is not intended to be long living code and so has a bunch of things
  // hardcoded in.  If you'd like, feel free to put this into config.yml
  queueMonitor: {
<<<<<<< HEAD
    requires: ['monitor', 'sqs', 'profile', 'queue'],
    setup: async ({monitor, sqs, profile, queue}) => {
      let m = monitor.prefix(`cloud-mirror.${profile}.sqs-messages`);

      async function x () {
        console.log('checking on sqs queue');
        let result = await sqs.getQueueAttributes({
          QueueUrl: queue.queueUrl,
=======
    requires: ['monitor', 'sqs', 'profile', 'queueUrl'],
    setup: async ({monitor, sqs, profile, queueUrl}) => {
      let m = monitor.prefix(`cloud-mirror.${profile}.sqs-messages`);

      while (true) {
        console.log('checking on sqs queue');
        let result = await sqs.getQueueAttributes({
          QueueUrl: queueUrl,
>>>>>>> 7571c76c
          AttributeNames: [
            'ApproximateNumberOfMessages',
            'ApproximateNumberOfMessagesNotVisible',
          ],
        }).promise();
<<<<<<< HEAD
        let messagesWaiting = parseInt(result.data.Attributes.ApproximateNumberOfMessages, 10);
        let messagesInProcessing = parseInt(result.data.Attributes.ApproximateNumberOfMessagesNotVisible, 10);

        m.measure('waiting', messagesWaiting);
        m.measure('in-flight', messagesInProcessing);
        console.log(`There are ${messagesWaiting} waiting and ${messagesInProcessing} in flight`);
        setTimeout(x, 10000);
      }

      setTimeout(x, 0);
=======

        let messagesWaiting = parseInt(result.Attributes.ApproximateNumberOfMessages, 10);
        let messagesInProcessing = parseInt(result.Attributes.ApproximateNumberOfMessagesNotVisible, 10);

        m.measure('visible', messagesWaiting);
        m.measure('in-flight', messagesInProcessing);
        console.log(`There are ${messagesWaiting} waiting and ${messagesInProcessing} in flight`);
        await new Promise(accept => setTimeout(accept, 2000));
      }
>>>>>>> 7571c76c
    },
  },

  all: {
    requires: ['backend', 'server'],
    setup: async ({backend, server}) => {
      await Promise.race([backend, server]);
    },
  },

}, ['profile', 'process']);

// If this file is executed launch component from first argument
if (!module.parent) {
  require('source-map-support').install();
  load(process.argv[2], {
    process: process.argv[2],
    profile: process.env.NODE_ENV,
  }).catch(err => {
    console.log(err.stack);
    process.exit(1);
  });
}

// Export load for tests
module.exports = load;<|MERGE_RESOLUTION|>--- conflicted
+++ resolved
@@ -333,16 +333,6 @@
   // is not intended to be long living code and so has a bunch of things
   // hardcoded in.  If you'd like, feel free to put this into config.yml
   queueMonitor: {
-<<<<<<< HEAD
-    requires: ['monitor', 'sqs', 'profile', 'queue'],
-    setup: async ({monitor, sqs, profile, queue}) => {
-      let m = monitor.prefix(`cloud-mirror.${profile}.sqs-messages`);
-
-      async function x () {
-        console.log('checking on sqs queue');
-        let result = await sqs.getQueueAttributes({
-          QueueUrl: queue.queueUrl,
-=======
     requires: ['monitor', 'sqs', 'profile', 'queueUrl'],
     setup: async ({monitor, sqs, profile, queueUrl}) => {
       let m = monitor.prefix(`cloud-mirror.${profile}.sqs-messages`);
@@ -351,24 +341,11 @@
         console.log('checking on sqs queue');
         let result = await sqs.getQueueAttributes({
           QueueUrl: queueUrl,
->>>>>>> 7571c76c
           AttributeNames: [
             'ApproximateNumberOfMessages',
             'ApproximateNumberOfMessagesNotVisible',
           ],
         }).promise();
-<<<<<<< HEAD
-        let messagesWaiting = parseInt(result.data.Attributes.ApproximateNumberOfMessages, 10);
-        let messagesInProcessing = parseInt(result.data.Attributes.ApproximateNumberOfMessagesNotVisible, 10);
-
-        m.measure('waiting', messagesWaiting);
-        m.measure('in-flight', messagesInProcessing);
-        console.log(`There are ${messagesWaiting} waiting and ${messagesInProcessing} in flight`);
-        setTimeout(x, 10000);
-      }
-
-      setTimeout(x, 0);
-=======
 
         let messagesWaiting = parseInt(result.Attributes.ApproximateNumberOfMessages, 10);
         let messagesInProcessing = parseInt(result.Attributes.ApproximateNumberOfMessagesNotVisible, 10);
@@ -378,7 +355,6 @@
         console.log(`There are ${messagesWaiting} waiting and ${messagesInProcessing} in flight`);
         await new Promise(accept => setTimeout(accept, 2000));
       }
->>>>>>> 7571c76c
     },
   },
 
