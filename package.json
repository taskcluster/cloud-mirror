--- conflicted
+++ resolved
@@ -16,15 +16,7 @@
   "dependencies": {
     "aws-sdk": "^2.1.5",
     "aws-sdk-promise": "0.0.2",
-<<<<<<< HEAD
-    "babel-plugin-syntax-async-functions": "^6.1.18",
-    "babel-plugin-transform-async-to-generator": "^6.1.18",
-    "babel-plugin-transform-async-to-module-method": "^6.1.18",
-    "babel-plugin-transform-regenerator": "^6.2.0",
-    "babel-plugin-transform-runtime": "^6.1.18",
-=======
     "babel-eslint": "^4.1.6",
->>>>>>> 4d05f8ac
     "bluebird": "^3.2.1",
     "commander": "^2.9.0",
     "continuation-local-storage": "^3.1.4",
@@ -44,21 +36,12 @@
   },
   "devDependencies": {
     "assume": "^1.3.1",
-<<<<<<< HEAD
-    "babel-compile": "^1.0.0",
-    "babel-core": "^6.2.1",
-    "babel-preset-node5": "^10.8.0",
-    "mocha": "^2.3.3",
-    "sinon": "^1.17.3",
-    "tc-rules": "^4.0.3"
-=======
     "babel-compile": "^2.0.0",
     "babel-eslint": "^4.1.8",
     "babel-preset-node5": "^10.0.0",
     "eslint": "^1.10.3",
     "mocha": "^2.3.3",
     "sinon": "^1.17.3"
->>>>>>> 4d05f8ac
   },
   "repository": {
     "type": "git",
